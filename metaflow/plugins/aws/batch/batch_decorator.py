import os
import sys
import platform
import re
import tarfile
import requests

from metaflow.decorators import StepDecorator
from metaflow.metaflow_config import DATASTORE_LOCAL_DIR
from metaflow.plugins.timeout_decorator import get_run_time_limit_for_task
from metaflow.metadata import MetaDatum

from metaflow import util
from metaflow import R

from .batch import BatchException
from metaflow.metaflow_config import ECS_S3_ACCESS_IAM_ROLE, BATCH_JOB_QUEUE, \
                    BATCH_CONTAINER_IMAGE, BATCH_CONTAINER_REGISTRY, \
                    ECS_FARGATE_EXECUTION_ROLE
from metaflow.sidecar import SidecarSubProcess

try:
    # python2
    from urlparse import urlparse
except:  # noqa E722
    # python3
    from urllib.parse import urlparse


class ResourcesDecorator(StepDecorator):
    """
    Step decorator to specify the resources needed when executing this step.
    This decorator passes this information along to Batch when requesting resources
    to execute this step.
    This decorator is ignored if the execution of the step does not happen on Batch.
    To use, annotate your step as follows:
    ```
    @resources(cpu=32)
    @step
    def myStep(self):
        ...
    ```
    Parameters
    ----------
    cpu : int
        Number of CPUs required for this step. Defaults to 1
    gpu : int
        Number of GPUs required for this step. Defaults to 0
    memory : int
        Memory size (in MB) required for this step. Defaults to 4096
    shared_memory : int
        The value for the size (in MiB) of the /dev/shm volume for this step.
        This parameter maps to the --shm-size option to docker run .
    """
    name = 'resources'
    defaults = {
        'cpu': '1',
        'gpu': '0',
        'memory': '4096',
        'shared_memory': None
    }

class BatchDecorator(StepDecorator):
    """
    Step decorator to specify that this step should execute on Batch.
    This decorator indicates that your step should execute on Batch. Note that you can
    apply this decorator automatically to all steps using the ```--with batch``` argument
    when calling run. Step level decorators are overrides and will force a step to execute
    on Batch regardless of the ```--with``` specification.
    To use, annotate your step as follows:
    ```
    @batch
    @step
    def myStep(self):
        ...
    ```
    Parameters
    ----------
    cpu : int
        Number of CPUs required for this step. Defaults to 1. If @resources is also
        present, the maximum value from all decorators is used
    gpu : int
        Number of GPUs required for this step. Defaults to 0. If @resources is also
        present, the maximum value from all decorators is used
    memory : int
        Memory size (in MB) required for this step. Defaults to 4096. If @resources is
        also present, the maximum value from all decorators is used
    image : string
        Image to use when launching on AWS Batch. If not specified, a default image mapping to
        the current version of Python is used
    queue : string
        Queue to submit the job to. Defaults to the one determined by the environment variable
        METAFLOW_BATCH_JOB_QUEUE
    iam_role : string
        IAM role that AWS Batch can use to access Amazon S3. Defaults to the one determined by the environment
        variable METAFLOW_ECS_S3_ACCESS_IAM_ROLE
    execution_role : string
        IAM role that AWS Batch can use to trigger AWS Fargate tasks. Defaults to the one determined by the environment
        variable METAFLOW_ECS_FARGATE_EXECUTION_ROLE https://docs.aws.amazon.com/batch/latest/userguide/execution-IAM-role.html
    shared_memory : int
        The value for the size (in MiB) of the /dev/shm volume for this step.
        This parameter maps to the --shm-size option to docker run.
    max_swap : int
        The total amount of swap memory (in MiB) a container can use for this step.
        This parameter is translated to the --memory-swap option to docker run
        where the value is the sum of the container memory plus the max_swap value.
    swappiness : int
        This allows you to tune memory swappiness behavior for this step.
        A swappiness value of 0 causes swapping not to happen unless absolutely
        necessary. A swappiness value of 100 causes pages to be swapped very
        aggressively. Accepted values are whole numbers between 0 and 100.
    """
    name = 'batch'
    defaults = {
        'cpu': '1',
        'gpu': '0',
        'memory': '4096',
        'image': None,
        'queue': BATCH_JOB_QUEUE,
        'iam_role': ECS_S3_ACCESS_IAM_ROLE,
        'execution_role': ECS_FARGATE_EXECUTION_ROLE,
        'shared_memory': None,
        'max_swap': None,
        'swappiness': None
    }
    package_url = None
    package_sha = None
    run_time_limit = None

    def __init__(self, attributes=None, statically_defined=False):
        super(BatchDecorator, self).__init__(attributes, statically_defined)

        if not self.attributes['image']:
            if BATCH_CONTAINER_IMAGE:
                self.attributes['image'] = BATCH_CONTAINER_IMAGE
            else:
                if R.use_r():
                    self.attributes['image'] = R.container_image()
                else:
                    self.attributes['image'] = 'python:%s.%s' % (platform.python_version_tuple()[0],
                        platform.python_version_tuple()[1])
        if not BatchDecorator._get_registry(self.attributes['image']):
            if BATCH_CONTAINER_REGISTRY:
                self.attributes['image'] = '%s/%s' % (BATCH_CONTAINER_REGISTRY.rstrip('/'),
                    self.attributes['image'])

    def step_init(self, flow, graph, step, decos, environment, flow_datastore, logger):
        if flow_datastore.TYPE != 's3':
            raise BatchException('The *@batch* decorator requires --datastore=s3.')

        self.logger = logger
        self.environment = environment
        self.step = step
        self.flow_datastore = flow_datastore
        for deco in decos:
            if isinstance(deco, ResourcesDecorator):
                for k, v in deco.attributes.items():
                    # we use the larger of @resources and @batch attributes
                    my_val = self.attributes.get(k)
                    if not (my_val is None and v is None):
                        self.attributes[k] = str(max(int(my_val or 0), int(v or 0)))
        self.run_time_limit = get_run_time_limit_for_task(decos)
        if self.run_time_limit < 60:
            raise BatchException('The timeout for step *{step}* should be at '
                'least 60 seconds for execution on AWS Batch'.format(step=step))

    def runtime_init(self, flow, graph, package, run_id):
        self.flow = flow
        self.graph = graph
        self.package = package
        self.run_id = run_id

    def runtime_task_created(
        self, task_datastore, task_id, split_index, input_paths, is_cloned):
        if not is_cloned:
            self._save_package_once(self.flow_datastore, self.package)

    def runtime_step_cli(self, cli_args, retry_count, max_user_code_retries):
        if retry_count <= max_user_code_retries:
            # after all attempts to run the user code have failed, we don't need
            # Batch anymore. We can execute possible fallback code locally.
            cli_args.commands = ['batch', 'step']
            cli_args.command_args.append(self.package_sha)
            cli_args.command_args.append(self.package_url)
            cli_args.command_options.update(self.attributes)
            cli_args.command_options['run-time-limit'] = self.run_time_limit
            if not R.use_r():
                cli_args.entrypoint[0] = sys.executable

    def task_pre_step(
            self, step_name, task_datastore, metadata, run_id, task_id, flow, graph, retry_count,
            max_retries):
        if metadata.TYPE == 'local':
            self.task_ds = task_datastore
        else:
            self.task_ds = None
        meta = {}
        meta['aws-batch-job-id'] = os.environ['AWS_BATCH_JOB_ID']
        meta['aws-batch-job-attempt'] = os.environ['AWS_BATCH_JOB_ATTEMPT']
        meta['aws-batch-ce-name'] = os.environ['AWS_BATCH_CE_NAME']
        meta['aws-batch-jq-name'] = os.environ['AWS_BATCH_JQ_NAME']
        meta['aws-batch-execution-env'] = os.environ['AWS_EXECUTION_ENV']

        # Capture AWS Logs metadata. This is best effort only since
        # only V4 of the metadata uri for the ECS container hosts this
        # information and it is quite likely that not all consumers of 
        # Metaflow would be running the container agent compatible with
        # version V4.
        # https://docs.aws.amazon.com/AmazonECS/latest/developerguide/task-metadata-endpoint.html
        try:
            logs_meta = requests.get(
                            url=os.environ['ECS_CONTAINER_METADATA_URI_V4']) \
                                .json() \
                                .get('LogOptions', {})
            meta['aws-batch-awslogs-group'] = logs_meta.get('awslogs-group')
            meta['aws-batch-awslogs-region'] = logs_meta.get('awslogs-region')
            meta['aws-batch-awslogs-stream'] = logs_meta.get('awslogs-stream')
        except:
            pass

        entries = [MetaDatum(field=k, value=v, type=k, tags=[]) for k, v in meta.items()]
        # Register book-keeping metadata for debugging.
        metadata.register_metadata(run_id, step_name, task_id, entries)
        self._save_logs_sidecar = SidecarSubProcess('save_logs_periodically')

    def task_post_step(self, step_name, flow, graph, retry_count, max_retries):
        self._save_meta()

    def task_exception(self, step_name, flow, graph, retry_count, max_retries):
        self._save_meta()

    def _save_meta(self):
        if self.task_ds:
            # We have a local metadata service so we need to persist it to
            # the datastore.
            with util.TempDir() as td:
                tar_file_path = os.path.join(td, 'metadata.tgz')
                with tarfile.open(tar_file_path, 'w:gz') as tar:
                    # The local metadata is stored in the local datastore
                    # which, for batch jobs, is always the DATASTORE_LOCAL_DIR
                    tar.add(DATASTORE_LOCAL_DIR)
                # At this point we store it in the datastore; we
                # save it as raw data in the flow datastore and save a pointer
                # to it as metadata for the task
                with open(tar_file_path, 'rb') as f:
<<<<<<< HEAD
                    _, key = self.task_ds.parent_datastore.save_data([f])[0]
                self.task_ds.save_metadata({'local_metadata': key})
=======
                    path = os.path.join(
                        self.ds_root,
                        MetaflowDataStore.filename_with_attempt_prefix(
                            'metadata.tgz', retry_count))
                    url = urlparse(path)
                    s3.upload_fileobj(f, url.netloc, url.path.lstrip('/'))
>>>>>>> fa96fb35
        try:
            self._save_logs_sidecar.kill()
        except:
            pass

    @classmethod
    def _save_package_once(cls, flow_datastore, package):
        if cls.package_url is None:
            cls.package_url, cls.package_sha = flow_datastore.save_data([package.blob])[0]

    @classmethod
    def _get_registry(cls, image):
        """
        Explanation:

            (.+?(?:[:.].+?)\/)? - [GROUP 0] REGISTRY
                .+?                 - A registry must start with at least one character
                (?:[:.].+?)\/       - A registry must have ":" or "." and end with "/"
                ?                   - Make a registry optional
            (.*?)               - [GROUP 1] REPOSITORY
                .*?                 - Get repository name until separator
            (?:[@:])?           - SEPARATOR
                ?:                  - Don't capture separator
                [@:]                - The separator must be either "@" or ":"
                ?                   - The separator is optional
            ((?<=[@:]).*)?      - [GROUP 2] TAG / DIGEST
                (?<=[@:])           - A tag / digest must be preceeded by "@" or ":"
                .*                  - Capture rest of tag / digest
                ?                   - A tag / digest is optional

        Examples:

            image
                - None
                - image
                - None
            example/image
                - None
                - example/image
                - None
            example/image:tag
                - None
                - example/image
                - tag
            example.domain.com/example/image:tag
                - example.domain.com/
                - example/image
                - tag
            123.123.123.123:123/example/image:tag
                - 123.123.123.123:123/
                - example/image
                - tag
            example.domain.com/example/image@sha256:45b23dee0
                - example.domain.com/
                - example/image
                - sha256:45b23dee0
        """

        pattern = re.compile(r"^(.+?(?:[:.].+?)\/)?(.*?)(?:[@:])?((?<=[@:]).*)?$")
        registry, repository, tag = pattern.match(image).groups()
        if registry is not None:
            registry = registry.rstrip("/")
        return registry<|MERGE_RESOLUTION|>--- conflicted
+++ resolved
@@ -243,17 +243,8 @@
                 # save it as raw data in the flow datastore and save a pointer
                 # to it as metadata for the task
                 with open(tar_file_path, 'rb') as f:
-<<<<<<< HEAD
                     _, key = self.task_ds.parent_datastore.save_data([f])[0]
                 self.task_ds.save_metadata({'local_metadata': key})
-=======
-                    path = os.path.join(
-                        self.ds_root,
-                        MetaflowDataStore.filename_with_attempt_prefix(
-                            'metadata.tgz', retry_count))
-                    url = urlparse(path)
-                    s3.upload_fileobj(f, url.netloc, url.path.lstrip('/'))
->>>>>>> fa96fb35
         try:
             self._save_logs_sidecar.kill()
         except:
